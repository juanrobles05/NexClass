{% load static %}
<head>
    <link href="https://cdn.jsdelivr.net/npm/bootstrap@5.3.3/dist/css/bootstrap.min.css" rel="stylesheet" integrity="sha384-QWTKZyjpPEjISv5WaRU9OFeRpok6YctnYmDr5pNlyT2bRjXh0JMhjY6hW+ALEwIH" crossorigin="anonymous">
    <script src="https://cdn.jsdelivr.net/npm/bootstrap@5.3.3/dist/js/bootstrap.bundle.min.js" integrity="sha384-YvpcrYf0tY3lHB60NNkmXc5s9fDVZLESaAA55NDzOxhy9GkcIdslK1eN7N6jIeHz" crossorigin="anonymous"></script>
    <link rel="stylesheet" href="https://cdnjs.cloudflare.com/ajax/libs/font-awesome/6.6.0/css/all.min.css">
    <link href="{% static 'styles/global.css' %}" rel="stylesheet" />
</head>

<header class="px-4 px-lg-6 h-14 d-flex align-items-center text_custom">
    <a href="{% url 'home' %}" class="d-flex align-items-center justify-content-center">
        <img src="{% static 'images/LogoConFondo.png' %}" alt="Teacher Search" width="70" height="70"/>
    </a>
<<<<<<< HEAD
    <nav class="ms-auto d-flex gap-2 gap-lg-4">
      <a href="{% url 'login' %}" class="text-decoration-none small me-4 text_custom">
        Login
      </a>
      <a href="{% url 'signup' %}" class="text-decoration-none small me-4 text_custom">
        Register
      </a>
=======
    <nav class="ms-auto d-flex gap-2 gap-lg-4 align-items-center">
        <a href="{% url 'teachers' %}" class="text-decoration-none text_custom small me-4">
            Teachers
        </a>
        <a href="{% url 'login' %}" class="text-decoration-none text_custom small me-4">
            Login
        </a>
        <a href="{% url 'signup' %}" class="text-decoration-none text_custom small me-4">
            Register
        </a>

        <!-- Botón de cambio de idioma en el navbar -->
        <a href="javascript:void(0);" onclick="showGoogleTranslate()" class="text-decoration-none text_custom small me-4">
            Cambiar Idioma
        </a>

        <!-- Div donde aparecerá el widget de Google Translate, inicialmente oculto -->
        <div id="google_translate_element" style="display: none;"></div>
>>>>>>> d3351371
    </nav>
</header>

{% block content %}
{% endblock content %}

<footer class="background-color-custom py-3">
    <div class="container d-flex justify-content-between">
        <div class="d-flex align-items-center">
            <a href="#" class="d-flex align-items-center">
                <i class="bi bi-pencil-fill"></i>
            </a>
            <span class="text_custom">&copy; 2024 NexClass</span>
        </div>
        <nav class="d-flex gap-3">
            <a href="#" class="text_custom">Privacy Policy</a>
            <a href="#" class="text_custom">Terms of Service</a>
            <a href="#" class="text_custom">Contact Us</a>
        </nav>
    </div>
</footer>

<!-- Script de Google Translate para activar el widget -->
<script type="text/javascript">
    function googleTranslateElementInit() {
        new google.translate.TranslateElement({
            pageLanguage: 'es',  // Idioma base de la página
            includedLanguages: 'en,es,pt',  // Idiomas disponibles
            layout: google.translate.TranslateElement.InlineLayout.SIMPLE  // Diseño del widget
        }, 'google_translate_element');
    }

    // Función para mostrar el widget cuando el usuario hace clic en el botón
    function showGoogleTranslate() {
        const translateElement = document.getElementById('google_translate_element');
        translateElement.style.display = 'block';

        // Iniciar un temporizador para monitorear el cambio de idioma
        const interval = setInterval(() => {
            const iframe = document.querySelector('.goog-te-menu-frame');
            if (iframe && iframe.style.display === 'none') {
                translateElement.style.display = 'none';
                clearInterval(interval); // Detener el monitoreo cuando se haya ocultado
            }
        }, 500); // Revisar cada 500 ms si el menú ha sido ocultado
    }
</script>
<script type="text/javascript" src="//translate.google.com/translate_a/element.js?cb=googleTranslateElementInit"></script><|MERGE_RESOLUTION|>--- conflicted
+++ resolved
@@ -10,34 +10,16 @@
     <a href="{% url 'home' %}" class="d-flex align-items-center justify-content-center">
         <img src="{% static 'images/LogoConFondo.png' %}" alt="Teacher Search" width="70" height="70"/>
     </a>
-<<<<<<< HEAD
     <nav class="ms-auto d-flex gap-2 gap-lg-4">
+      <a href="{%  url 'teachers' %}" class="text-decoration-none small me-4 text_custom">
+        Teachers
+      </a>
       <a href="{% url 'login' %}" class="text-decoration-none small me-4 text_custom">
         Login
       </a>
       <a href="{% url 'signup' %}" class="text-decoration-none small me-4 text_custom">
         Register
       </a>
-=======
-    <nav class="ms-auto d-flex gap-2 gap-lg-4 align-items-center">
-        <a href="{% url 'teachers' %}" class="text-decoration-none text_custom small me-4">
-            Teachers
-        </a>
-        <a href="{% url 'login' %}" class="text-decoration-none text_custom small me-4">
-            Login
-        </a>
-        <a href="{% url 'signup' %}" class="text-decoration-none text_custom small me-4">
-            Register
-        </a>
-
-        <!-- Botón de cambio de idioma en el navbar -->
-        <a href="javascript:void(0);" onclick="showGoogleTranslate()" class="text-decoration-none text_custom small me-4">
-            Cambiar Idioma
-        </a>
-
-        <!-- Div donde aparecerá el widget de Google Translate, inicialmente oculto -->
-        <div id="google_translate_element" style="display: none;"></div>
->>>>>>> d3351371
     </nav>
 </header>
 
